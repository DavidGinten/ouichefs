--- conflicted
+++ resolved
@@ -48,7 +48,6 @@
 	 * Check if iblock is already allocated. If not and create is true,
 	 * allocate it. Else, get the physical block number.
 	 */
-
 	if (index->blocks[iblock] == 0) {
 		if (!create) {
 			ret = 0;
@@ -99,7 +98,197 @@
  * data in the page cache. This functions checks if the write will be able to
  * complete and allocates the necessary blocks through block_write_begin().
  */
-
+static int ouichefs_write_begin(struct file *file,
+				struct address_space *mapping, loff_t pos,
+				unsigned int len, struct page **pagep,
+				void **fsdata)
+{
+	struct ouichefs_sb_info *sbi = OUICHEFS_SB(file->f_inode->i_sb);
+	int err;
+	uint32_t nr_allocs = 0;
+
+	/* Check if the write can be completed (enough space?) */
+	if (pos + len > OUICHEFS_MAX_FILESIZE)
+		return -ENOSPC;
+	nr_allocs = max(pos + len, file->f_inode->i_size) / OUICHEFS_BLOCK_SIZE;
+	if (nr_allocs > file->f_inode->i_blocks - 1) // Subtract the index block
+		nr_allocs -= file->f_inode->i_blocks - 1;
+	else
+		nr_allocs = 0;
+	if (nr_allocs > sbi->nr_free_blocks)
+		return -ENOSPC;
+
+	/* prepare the write */
+	err = block_write_begin(mapping, pos, len, pagep,
+				ouichefs_file_get_block);
+	/* if this failed, reclaim newly allocated blocks */
+	if (err < 0) {
+		pr_err("%s:%d: newly allocated blocks reclaim not implemented yet\n",
+		       __func__, __LINE__);
+	}
+	return err;
+}
+
+/*
+ * Called by the VFS after writing data from a write() syscall to the page
+ * cache. This functions updates inode metadata and truncates the file if
+ * necessary.
+ */
+static int ouichefs_write_end(struct file *file, struct address_space *mapping,
+			      loff_t pos, unsigned int len, unsigned int copied,
+			      struct page *page, void *fsdata)
+{
+	int ret;
+	struct inode *inode = file->f_inode;
+	struct ouichefs_inode_info *ci = OUICHEFS_INODE(inode);
+	struct super_block *sb = inode->i_sb;
+
+	/* Complete the write() */
+	ret = generic_write_end(file, mapping, pos, len, copied, page, fsdata);
+	if (ret < len) {
+		pr_err("%s:%d: wrote less than asked... what do I do? nothing for now...\n",
+		       __func__, __LINE__);
+	} else {
+		uint32_t nr_blocks_old = inode->i_blocks;
+
+		/* Update inode metadata */
+		inode->i_blocks = (roundup(inode->i_size, OUICHEFS_BLOCK_SIZE) /
+				   OUICHEFS_BLOCK_SIZE) +
+				  1;
+		inode->i_mtime = inode->i_ctime = current_time(inode);
+		mark_inode_dirty(inode);
+
+		/* If file is smaller than before, free unused blocks */
+		if (nr_blocks_old > inode->i_blocks) {
+			int i;
+			struct buffer_head *bh_index;
+			struct ouichefs_file_index_block *index;
+
+			/* Free unused blocks from page cache */
+			truncate_pagecache(inode, inode->i_size);
+
+			/* Read index block to remove unused blocks */
+			bh_index = sb_bread(sb, ci->index_block);
+			if (!bh_index) {
+				pr_err("failed truncating '%s'. we just lost %llu blocks\n",
+				       file->f_path.dentry->d_name.name,
+				       nr_blocks_old - inode->i_blocks);
+				goto end;
+			}
+			index = (struct ouichefs_file_index_block *)
+					bh_index->b_data;
+
+			for (i = inode->i_blocks - 1; i < nr_blocks_old - 1;
+			     i++) {
+				put_block(OUICHEFS_SB(sb), le32_to_cpu(index->blocks[i]));
+				index->blocks[i] = 0;
+			}
+			mark_buffer_dirty(bh_index);
+			brelse(bh_index);
+		}
+	}
+end:
+	return ret;
+}
+
+const struct address_space_operations ouichefs_aops = {
+	.readahead = ouichefs_readahead,
+	.writepage = ouichefs_writepage,
+};
+
+static int ouichefs_open(struct inode *inode, struct file *file)
+{
+	bool wronly = (file->f_flags & O_WRONLY) != 0;
+	bool rdwr = (file->f_flags & O_RDWR) != 0;
+	bool trunc = (file->f_flags & O_TRUNC) != 0;
+
+	if ((wronly || rdwr) && trunc && (inode->i_size != 0)) {
+		struct super_block *sb = inode->i_sb;
+		struct ouichefs_sb_info *sbi = OUICHEFS_SB(sb);
+		struct ouichefs_inode_info *ci = OUICHEFS_INODE(inode);
+		struct ouichefs_file_index_block *index;
+		struct buffer_head *bh_index;
+		sector_t iblock;
+
+		bh_index = sb_bread(sb, ci->index_block);
+		if (!bh_index)
+			return -EIO;
+		index = (struct ouichefs_file_index_block *)bh_index->b_data;
+
+		for (iblock = 0; index->blocks[iblock] != 0; iblock++) {
+			put_block(sbi, le32_to_cpu(index->blocks[iblock]));
+			index->blocks[iblock] = 0;
+		}
+		inode->i_size = 0;
+		inode->i_blocks = 1;
+
+		mark_buffer_dirty(bh_index);
+		brelse(bh_index);
+	}
+
+	return 0;
+}
+
+static ssize_t ouichefs_read(struct file *file, char __user *buf, size_t len, loff_t *pos)
+{
+	struct inode *inode = file->f_inode;
+
+	if (*pos >= inode->i_size)
+		return 0;  // EOF: no more data to read
+
+	struct super_block *sb = inode->i_sb;
+	struct buffer_head *bh;
+	unsigned long block_num;
+	unsigned long block_offset;
+	unsigned long bytes_in_block;
+	unsigned long bytes_left;
+	unsigned long bytes_avail;
+	unsigned long to_copy;
+	size_t total_copied = 0;
+
+	char *kbuf = kmalloc(len, GFP_KERNEL);
+	if (!kbuf)
+		return -ENOMEM;
+
+	while (total_copied < len) {
+		block_num = *pos / OUICHEFS_BLOCK_SIZE;
+		block_offset = *pos % OUICHEFS_BLOCK_SIZE;
+
+		/* Get current block for reading data from disk */
+		// Use sb_bread and brelse to read data directly from the disk.
+		bh = sb_bread(sb, block_num);
+		if (!bh)
+			return -EIO;
+
+		bytes_in_block = OUICHEFS_BLOCK_SIZE - block_offset;
+		bytes_left = len - total_copied;
+		bytes_avail = inode->i_size - *pos;
+
+		to_copy = min3(bytes_in_block, bytes_left, bytes_avail);
+
+		memcpy(kbuf + total_copied, bh->b_data + block_offset, to_copy);
+
+		brelse(bh);
+
+		*pos += to_copy;
+		total_copied += to_copy;
+
+		if (*pos >= inode->i_size)
+			break;
+    }
+
+	if (copy_to_user(buf, kbuf, total_copied)) {
+		kfree(kbuf);
+		return -EFAULT;
+	}
+
+	kfree(kbuf);
+	// Return the amount of bytes that have been copied to userspace. 
+	return total_copied;
+}
+
+//static ssize_t ouichefs_write(struct file *file, const char __user * buf, size_t len, loff_t * pos)
+//{
 static ssize_t ouichefs_write(struct kiocb *iocb, struct iov_iter *from)
 {
 	struct file *file = iocb->ki_filp;
@@ -115,18 +304,7 @@
 	unsigned int block_size = sb->s_blocksize;
 	
 	/* Check if the write can be completed (enough space?) */
-<<<<<<< HEAD
 	if (offset + count > OUICHEFS_MAX_FILESIZE)
-=======
-	if (pos + len > OUICHEFS_MAX_FILESIZE)
-		return -ENOSPC;
-	nr_allocs = max(pos + len, file->f_inode->i_size) / OUICHEFS_BLOCK_SIZE;
-	if (nr_allocs > file->f_inode->i_blocks - 1) // Subtract the index block
-		nr_allocs -= file->f_inode->i_blocks - 1;
-	else
-		nr_allocs = 0;
-	if (nr_allocs > sbi->nr_free_blocks)
->>>>>>> 1d03d9b7
 		return -ENOSPC;
 
 	bh_index = sb_bread(sb, ci->index_block);
@@ -187,121 +365,14 @@
 	return copied;
 }
 
-const struct address_space_operations ouichefs_aops = {
-	.readahead = ouichefs_readahead,
-	.writepage = ouichefs_writepage,
-};
-
-static int ouichefs_open(struct inode *inode, struct file *file)
-{
-	bool wronly = (file->f_flags & O_WRONLY) != 0;
-	bool rdwr = (file->f_flags & O_RDWR) != 0;
-	bool trunc = (file->f_flags & O_TRUNC) != 0;
-
-	if ((wronly || rdwr) && trunc && (inode->i_size != 0)) {
-		struct super_block *sb = inode->i_sb;
-		struct ouichefs_sb_info *sbi = OUICHEFS_SB(sb);
-		struct ouichefs_inode_info *ci = OUICHEFS_INODE(inode);
-		struct ouichefs_file_index_block *index;
-		struct buffer_head *bh_index;
-		sector_t iblock;
-
-		bh_index = sb_bread(sb, ci->index_block);
-		if (!bh_index)
-			return -EIO;
-		index = (struct ouichefs_file_index_block *)bh_index->b_data;
-
-		for (iblock = 0; index->blocks[iblock] != 0; iblock++) {
-			put_block(sbi, le32_to_cpu(index->blocks[iblock]));
-			index->blocks[iblock] = 0;
-		}
-		inode->i_size = 0;
-		inode->i_blocks = 1;
-
-		mark_buffer_dirty(bh_index);
-		brelse(bh_index);
-	}
-
-	return 0;
-}
-
-static ssize_t ouichefs_read(struct file *file, char __user *buf, size_t len, loff_t *pos)
-{
-	struct inode *inode = file->f_inode;
-
-	if (*pos >= inode->i_size)
-		return 0;  // EOF: no more data to read
-
-	struct super_block *sb = inode->i_sb;
-	struct buffer_head *bh;
-	unsigned long block_num;
-	unsigned long block_offset;
-	unsigned long bytes_in_block;
-	unsigned long bytes_left;
-	unsigned long bytes_avail;
-	unsigned long to_copy;
-	size_t total_copied = 0;
-
-	char *kbuf = kmalloc(len, GFP_KERNEL);
-	if (!kbuf)
-		return -ENOMEM;
-
-	while (total_copied < len) {
-		block_num = *pos / OUICHEFS_BLOCK_SIZE;
-		block_offset = *pos % OUICHEFS_BLOCK_SIZE;
-
-		/* Get current block for reading data from disk */
-		// Use sb_bread and brelse to read data directly from the disk.
-		bh = sb_bread(sb, block_num);
-		if (!bh)
-			return -EIO;
-
-		bytes_in_block = OUICHEFS_BLOCK_SIZE - block_offset;
-		bytes_left = len - total_copied;
-		bytes_avail = inode->i_size - *pos;
-
-		to_copy = min3(bytes_in_block, bytes_left, bytes_avail);
-
-		memcpy(kbuf + total_copied, bh->b_data + block_offset, to_copy);
-
-		brelse(bh);
-
-		*pos += to_copy;
-		total_copied += to_copy;
-
-		if (*pos >= inode->i_size)
-			break;
-    }
-
-	if (copy_to_user(buf, kbuf, total_copied)) {
-		kfree(kbuf);
-		return -EFAULT;
-	}
-
-	kfree(kbuf);
-	// Return the amount of bytes that have been copied to userspace. 
-	return total_copied;
-}
-
-static ssize_t ouichefs_write(struct file *file, const char __user * buf, size_t len, loff_t * pos)
-{
-	return 0;
-	// Use mark_buffer_dirty and sync_dirty_buffer functions to write data to the disk.
-}
-
 const struct file_operations ouichefs_file_ops = {
 	.owner = THIS_MODULE,
 	.open = ouichefs_open,
 	.llseek = generic_file_llseek,
-<<<<<<< HEAD
-	.read_iter = generic_file_read_iter,
-	.write_iter = ouichefs_write,
-=======
 	.read = ouichefs_read,
 	.write = ouichefs_write,
 	// legacy functions -> remove later
 	//.read_iter = generic_file_read_iter,
 	//.write_iter = generic_file_write_iter,
->>>>>>> 1d03d9b7
 	.fsync = generic_file_fsync,
 };