// SPDX-License-Identifier: GPL-2.0
/*
 * ouiche_fs - a simple educational filesystem for Linux
 *
 * Copyright (C) 2018 Redha Gouicem <redha.gouicem@lip6.fr>
 */
#define pr_fmt(fmt) "%s:%s: " fmt, KBUILD_MODNAME, __func__

#include <linux/module.h>
#include <linux/kernel.h>
#include <linux/fs.h>
#include <linux/buffer_head.h>
#include <linux/slab.h>

#include "ouichefs.h"
#include "bitmap.h"

static const struct inode_operations ouichefs_inode_ops;

/*
 * Get inode ino from disk.
 */
struct inode *ouichefs_iget(struct super_block *sb, unsigned long ino)
{
	struct inode *inode = NULL;
	struct ouichefs_inode *cinode = NULL;
	struct ouichefs_inode_info *ci = NULL;
	struct ouichefs_sb_info *sbi = OUICHEFS_SB(sb);
	struct buffer_head *bh = NULL;
	uint32_t inode_block = (ino / OUICHEFS_INODES_PER_BLOCK) + 1;
	uint32_t inode_shift = ino % OUICHEFS_INODES_PER_BLOCK;
	int ret;

	/* Fail if ino is out of range */
	if (ino >= sbi->nr_inodes)
		return ERR_PTR(-EINVAL);

	/* Get a locked inode from Linux */
	inode = iget_locked(sb, ino);
	if (!inode)
		return ERR_PTR(-ENOMEM);
	/* If inode is in cache, return it */
	if (!(inode->i_state & I_NEW))
		return inode;

	ci = OUICHEFS_INODE(inode);
	/* Read inode from disk and initialize */
	bh = sb_bread(sb, inode_block);
	if (!bh) {
		ret = -EIO;
		goto failed;
	}
	cinode = (struct ouichefs_inode *)bh->b_data;
	cinode += inode_shift;

	inode->i_ino = ino;
	inode->i_sb = sb;
	inode->i_op = &ouichefs_inode_ops;

	inode->i_mode = le32_to_cpu(cinode->i_mode);
	i_uid_write(inode, le32_to_cpu(cinode->i_uid));
	i_gid_write(inode, le32_to_cpu(cinode->i_gid));
	inode->i_size = le32_to_cpu(cinode->i_size);
	inode->i_ctime.tv_sec = (time64_t)le32_to_cpu(cinode->i_ctime);
	inode->i_ctime.tv_nsec = (long)le64_to_cpu(cinode->i_nctime);
	inode->i_atime.tv_sec = (time64_t)le32_to_cpu(cinode->i_atime);
	inode->i_atime.tv_nsec = (long)le64_to_cpu(cinode->i_natime);
	inode->i_mtime.tv_sec = (time64_t)le32_to_cpu(cinode->i_mtime);
	inode->i_mtime.tv_nsec = (long)le64_to_cpu(cinode->i_nmtime);
	inode->i_blocks = le32_to_cpu(cinode->i_blocks);
	set_nlink(inode, le32_to_cpu(cinode->i_nlink));

	ci->index_block = le32_to_cpu(cinode->index_block);

	if (S_ISDIR(inode->i_mode)) {
		inode->i_fop = &ouichefs_dir_ops;
	} else if (S_ISREG(inode->i_mode)) {
		inode->i_fop = &ouichefs_file_ops;
		inode->i_mapping->a_ops = &ouichefs_aops;
	}

	brelse(bh);

	/* Unlock the inode to make it usable */
	unlock_new_inode(inode);

	return inode;

failed:
	brelse(bh);
	iget_failed(inode);
	return ERR_PTR(ret);
}

/*
 * Look for dentry in dir.
 * Fill dentry with NULL if not in dir, with the corresponding inode if found.
 * Returns NULL on success.
 */
static struct dentry *ouichefs_lookup(struct inode *dir, struct dentry *dentry,
				      unsigned int flags)
{
	struct super_block *sb = dir->i_sb;
	struct ouichefs_inode_info *ci_dir = OUICHEFS_INODE(dir);
	struct inode *inode = NULL;
	struct buffer_head *bh = NULL;
	struct ouichefs_dir_block *dblock = NULL;
	struct ouichefs_file *f = NULL;
	int i;

	/* Check filename length */
	if (dentry->d_name.len > OUICHEFS_FILENAME_LEN)
		return ERR_PTR(-ENAMETOOLONG);

	/* Read the directory index block on disk */
	bh = sb_bread(sb, ci_dir->index_block);
	if (!bh)
		return ERR_PTR(-EIO);
	dblock = (struct ouichefs_dir_block *)bh->b_data;

	/* Search for the file in directory */
	for (i = 0; i < OUICHEFS_MAX_SUBFILES; i++) {
		f = &dblock->files[i];
		if (!f->inode)
			break;
		if (!strncmp(f->filename, dentry->d_name.name,
			     OUICHEFS_FILENAME_LEN)) {
			inode = ouichefs_iget(sb, le32_to_cpu(f->inode));
			break;
		}
	}
	brelse(bh);

	/* Fill the dentry with the inode */
	d_add(dentry, inode);

	return NULL;
}

/*
 * Create a new inode in dir.
 */
static struct inode *ouichefs_new_inode(struct inode *dir, mode_t mode)
{
	struct inode *inode;
	struct ouichefs_inode_info *ci;
	struct super_block *sb;
	struct ouichefs_sb_info *sbi;
	uint32_t ino, bno;
	int ret;

	/* Check mode before doing anything to avoid undoing everything */
	if (!S_ISDIR(mode) && !S_ISREG(mode)) {
		pr_err("File type not supported (only directory and regular files supported)\n");
		return ERR_PTR(-EINVAL);
	}

	/* Check if inodes are available */
	sb = dir->i_sb;
	sbi = OUICHEFS_SB(sb);
	if (sbi->nr_free_inodes == 0 || sbi->nr_free_blocks == 0)
		return ERR_PTR(-ENOSPC);

	/* Get a new free inode */
	ino = get_free_inode(sbi);
	if (!ino)
		return ERR_PTR(-ENOSPC);
	inode = ouichefs_iget(sb, ino);
	if (IS_ERR(inode)) {
		ret = PTR_ERR(inode);
		goto put_ino;
	}
	ci = OUICHEFS_INODE(inode);

	/* Get a free block for this new inode's index */
	bno = get_free_block(sbi);
	if (!bno) {
		ret = -ENOSPC;
		goto put_inode;
	}
	ci->index_block = bno;

	/* Initialize inode */
	inode_init_owner(&nop_mnt_idmap, inode, dir, mode);
	inode->i_blocks = 1;
	if (S_ISDIR(mode)) {
		inode->i_size = OUICHEFS_BLOCK_SIZE;
		inode->i_fop = &ouichefs_dir_ops;
	} else if (S_ISREG(mode)) {
		inode->i_size = 0;
		inode->i_fop = &ouichefs_file_ops;
		inode->i_mapping->a_ops = &ouichefs_aops;
	}
	set_nlink(inode, 1);

	inode->i_ctime = inode->i_atime = inode->i_mtime = current_time(inode);

	return inode;

put_inode:
	iput(inode);
put_ino:
	put_inode(sbi, ino);

	return ERR_PTR(ret);
}

/*
 * Create a file or directory in this way:
 *   - check filename length and if the parent directory is not full
 *   - create the new inode (allocate inode and blocks)
 *   - cleanup index block of the new inode
 *   - add new file/directory in parent index
 */
static int ouichefs_create(struct mnt_idmap *idmap, struct inode *dir,
			   struct dentry *dentry, umode_t mode, bool excl)
{
	struct super_block *sb;
	struct inode *inode;
	struct ouichefs_inode_info *ci_dir;
	struct ouichefs_dir_block *dblock;
	char *fblock;
	struct buffer_head *bh, *bh2;
	int ret = 0, i;

	/* Check filename length */
	if (strlen(dentry->d_name.name) > OUICHEFS_FILENAME_LEN)
		return -ENAMETOOLONG;

	/* Read parent directory index */
	ci_dir = OUICHEFS_INODE(dir);
	sb = dir->i_sb;
	bh = sb_bread(sb, ci_dir->index_block);
	if (!bh)
		return -EIO;
	dblock = (struct ouichefs_dir_block *)bh->b_data;

	/* Check if parent directory is full */
	if (dblock->files[OUICHEFS_MAX_SUBFILES - 1].inode != 0) {
		ret = -EMLINK;
		goto end;
	}

	/* Get a new free inode */
	inode = ouichefs_new_inode(dir, mode);
	if (IS_ERR(inode)) {
		ret = PTR_ERR(inode);
		goto end;
	}

	/*
	 * Scrub index_block for new file/directory to avoid previous data
	 * messing with new file/directory.
	 */
	bh2 = sb_bread(sb, OUICHEFS_INODE(inode)->index_block);
	if (!bh2) {
		ret = -EIO;
		goto iput;
	}
	fblock = (char *)bh2->b_data;
	memset(fblock, 0, OUICHEFS_BLOCK_SIZE);
	mark_buffer_dirty(bh2);
	brelse(bh2);

	/* Find first free slot in parent index and register new inode */
	for (i = 0; i < OUICHEFS_MAX_SUBFILES; i++)
		if (dblock->files[i].inode == 0)
			break;
	dblock->files[i].inode = cpu_to_le32(inode->i_ino);
	strscpy(dblock->files[i].filename, dentry->d_name.name,
		OUICHEFS_FILENAME_LEN);
	mark_buffer_dirty(bh);
	brelse(bh);

	/* Update stats and mark dir and new inode dirty */
	mark_inode_dirty(inode);
	dir->i_mtime = dir->i_ctime = current_time(dir);
	if (S_ISDIR(mode))
		inode_inc_link_count(dir);
	mark_inode_dirty(dir);

	/* setup dentry */
	d_instantiate(dentry, inode);

	return 0;

iput:
	put_block(OUICHEFS_SB(sb), OUICHEFS_INODE(inode)->index_block);
	put_inode(OUICHEFS_SB(sb), inode->i_ino);
	iput(inode);
end:
	brelse(bh);
	return ret;
}

/*
 * Remove a link for a file. If link count is 0, destroy file in this way:
 *   - remove the file from its parent directory.
 *   - cleanup blocks containing data
 *   - cleanup file index block
 *   - cleanup inode
 */
static int ouichefs_unlink(struct inode *dir, struct dentry *dentry)
{
	struct super_block *sb = dir->i_sb;
	struct ouichefs_sb_info *sbi = OUICHEFS_SB(sb);
	struct inode *inode = d_inode(dentry);
	struct buffer_head *bh = NULL, *bh2 = NULL;
	struct ouichefs_dir_block *dir_block = NULL;
	struct ouichefs_file_index_block *file_block = NULL;
	uint32_t ino, bno;
	int i, f_id = -1, nr_subs = 0;

	ino = inode->i_ino;
	bno = OUICHEFS_INODE(inode)->index_block;

	/* Read parent directory index */
	bh = sb_bread(sb, OUICHEFS_INODE(dir)->index_block);
	if (!bh)
		return -EIO;
	dir_block = (struct ouichefs_dir_block *)bh->b_data;

	/* Search for inode in parent index and get number of subfiles */
	for (i = 0; i < OUICHEFS_MAX_SUBFILES; i++) {
		if (le32_to_cpu(dir_block->files[i].inode) == ino)
			f_id = i;
		else if (dir_block->files[i].inode == 0)
			break;
	}
	nr_subs = i;

	/* Remove file from parent directory */
	if (f_id != OUICHEFS_MAX_SUBFILES - 1)
		memmove(dir_block->files + f_id, dir_block->files + f_id + 1,
			(nr_subs - f_id - 1) * sizeof(struct ouichefs_file));
	memset(&dir_block->files[nr_subs - 1], 0, sizeof(struct ouichefs_file));
	mark_buffer_dirty(bh);
	brelse(bh);

	/* Update inode stats */
	dir->i_mtime = dir->i_ctime = current_time(dir);
	if (S_ISDIR(inode->i_mode))
		inode_dec_link_count(dir);
	mark_inode_dirty(dir);

	/*
	 * Cleanup pointed blocks if unlinking a file. If we fail to read the
	 * index block, cleanup inode anyway and lose this file's blocks
	 * forever. If we fail to scrub a data block, don't fail (too late
	 * anyway), just put the block and continue.
	 */
	bh = sb_bread(sb, bno);
	if (!bh)
		goto clean_inode;
	file_block = (struct ouichefs_file_index_block *)bh->b_data;
	if (S_ISDIR(inode->i_mode))
		goto scrub;
	for (i = 0; i < inode->i_blocks - 1; i++) {
		char *block;

		if (!file_block->blocks[i])
			continue;

<<<<<<< HEAD
		put_block(sbi, le32_to_cpu(file_block->blocks[i]));
		bh2 = sb_bread(sb, le32_to_cpu(file_block->blocks[i]));
=======
		bh2 = sb_bread(sb, file_block->blocks[i]);
>>>>>>> f1fdfb9b
		if (!bh2)
			goto put_block;
		block = (char *)bh2->b_data;
		memset(block, 0, OUICHEFS_BLOCK_SIZE);
		mark_buffer_dirty(bh2);
		brelse(bh2);
put_block:
		put_block(sbi, file_block->blocks[i]);
	}

scrub:
	/* Scrub index block */
	memset(file_block, 0, OUICHEFS_BLOCK_SIZE);
	mark_buffer_dirty(bh);
	sync_dirty_buffer(bh);
	brelse(bh);

clean_inode:
	/* Cleanup inode and mark dirty */
	inode->i_blocks = 0;
	OUICHEFS_INODE(inode)->index_block = 0;
	inode->i_size = 0;
	i_uid_write(inode, 0);
	i_gid_write(inode, 0);
	inode->i_mode = 0;
	inode->i_ctime.tv_sec = inode->i_mtime.tv_sec = inode->i_atime.tv_sec =
		0;
	inode->i_ctime.tv_nsec = inode->i_mtime.tv_nsec =
		inode->i_atime.tv_nsec = 0;
	inode_dec_link_count(inode);
	mark_inode_dirty(inode);

	/* Free inode and index block from bitmap */
	put_block(sbi, bno);
	put_inode(sbi, ino);

	return 0;
}

static int ouichefs_rename(struct mnt_idmap *idmap, struct inode *old_dir,
			   struct dentry *old_dentry, struct inode *new_dir,
			   struct dentry *new_dentry, unsigned int flags)
{
	struct super_block *sb = old_dir->i_sb;
	struct ouichefs_inode_info *ci_old = OUICHEFS_INODE(old_dir);
	struct ouichefs_inode_info *ci_new = OUICHEFS_INODE(new_dir);
	struct inode *src = d_inode(old_dentry);
	struct buffer_head *bh_old = NULL, *bh_new = NULL;
	struct ouichefs_dir_block *dir_block = NULL;
	int i, f_id = -1, new_pos = -1, ret, nr_subs, f_pos = -1;

	/* fail with these unsupported flags */
	if (flags & (RENAME_EXCHANGE | RENAME_WHITEOUT))
		return -EINVAL;

	/* Check if filename is not too long */
	if (strlen(new_dentry->d_name.name) > OUICHEFS_FILENAME_LEN)
		return -ENAMETOOLONG;

	/* Fail if new_dentry exists or if new_dir is full */
	bh_new = sb_bread(sb, ci_new->index_block);
	if (!bh_new)
		return -EIO;
	dir_block = (struct ouichefs_dir_block *)bh_new->b_data;
	for (i = 0; i < OUICHEFS_MAX_SUBFILES; i++) {
		/* if old_dir == new_dir, save the renamed file position */
		if (new_dir == old_dir) {
			if (strncmp(dir_block->files[i].filename,
				    old_dentry->d_name.name,
				    OUICHEFS_FILENAME_LEN) == 0)
				f_pos = i;
		}
		if (strncmp(dir_block->files[i].filename,
			    new_dentry->d_name.name,
			    OUICHEFS_FILENAME_LEN) == 0) {
			ret = -EEXIST;
			goto relse_new;
		}
		if (new_pos < 0 && dir_block->files[i].inode == 0)
			new_pos = i;
	}
	/* if old_dir == new_dir, just rename entry */
	if (old_dir == new_dir) {
		strscpy(dir_block->files[f_pos].filename,
			new_dentry->d_name.name, OUICHEFS_FILENAME_LEN);
		mark_buffer_dirty(bh_new);
		ret = 0;
		goto relse_new;
	}

	/* If new directory is empty, fail */
	if (new_pos < 0) {
		ret = -EMLINK;
		goto relse_new;
	}

	/* insert in new parent directory */
	dir_block->files[new_pos].inode = cpu_to_le32(src->i_ino);
	strscpy(dir_block->files[new_pos].filename, new_dentry->d_name.name,
		OUICHEFS_FILENAME_LEN);
	mark_buffer_dirty(bh_new);
	brelse(bh_new);

	/* Update new parent inode metadata */
	new_dir->i_atime = new_dir->i_ctime = new_dir->i_mtime =
		current_time(new_dir);
	if (S_ISDIR(src->i_mode))
		inode_inc_link_count(new_dir);
	mark_inode_dirty(new_dir);

	/* remove target from old parent directory */
	bh_old = sb_bread(sb, ci_old->index_block);
	if (!bh_old)
		return -EIO;
	dir_block = (struct ouichefs_dir_block *)bh_old->b_data;
	/* Search for inode in old directory and number of subfiles */
	for (i = 0; OUICHEFS_MAX_SUBFILES; i++) {
		if (le32_to_cpu(dir_block->files[i].inode) == src->i_ino)
			f_id = i;
		else if (dir_block->files[i].inode == 0)
			break;
	}
	nr_subs = i;

	/* Remove file from old parent directory */
	if (f_id != OUICHEFS_MAX_SUBFILES - 1)
		memmove(dir_block->files + f_id, dir_block->files + f_id + 1,
			(nr_subs - f_id - 1) * sizeof(struct ouichefs_file));
	memset(&dir_block->files[nr_subs - 1], 0, sizeof(struct ouichefs_file));
	mark_buffer_dirty(bh_old);
	brelse(bh_old);

	/* Update old parent inode metadata */
	old_dir->i_ctime = old_dir->i_mtime = current_time(old_dir);
	if (S_ISDIR(src->i_mode))
		inode_dec_link_count(old_dir);
	mark_inode_dirty(old_dir);

	return 0;

relse_new:
	brelse(bh_new);
	return ret;
}

static int ouichefs_mkdir(struct mnt_idmap *idmap, struct inode *dir,
			  struct dentry *dentry, umode_t mode)
{
	return ouichefs_create(NULL, dir, dentry, mode | S_IFDIR, 0);
}

static int ouichefs_rmdir(struct inode *dir, struct dentry *dentry)
{
	struct super_block *sb = dir->i_sb;
	struct inode *inode = d_inode(dentry);
	struct buffer_head *bh;
	struct ouichefs_dir_block *dblock;

	/* If the directory is not empty, fail */
	if (inode->i_nlink > 2)
		return -ENOTEMPTY;
	bh = sb_bread(sb, OUICHEFS_INODE(inode)->index_block);
	if (!bh)
		return -EIO;
	dblock = (struct ouichefs_dir_block *)bh->b_data;
	if (dblock->files[0].inode != 0) {
		brelse(bh);
		return -ENOTEMPTY;
	}
	brelse(bh);

	/* Remove directory with unlink */
	return ouichefs_unlink(dir, dentry);
}

static const struct inode_operations ouichefs_inode_ops = {
	.lookup = ouichefs_lookup,
	.create = ouichefs_create,
	.unlink = ouichefs_unlink,
	.mkdir = ouichefs_mkdir,
	.rmdir = ouichefs_rmdir,
	.rename = ouichefs_rename,
};<|MERGE_RESOLUTION|>--- conflicted
+++ resolved
@@ -361,12 +361,7 @@
 		if (!file_block->blocks[i])
 			continue;
 
-<<<<<<< HEAD
-		put_block(sbi, le32_to_cpu(file_block->blocks[i]));
-		bh2 = sb_bread(sb, le32_to_cpu(file_block->blocks[i]));
-=======
-		bh2 = sb_bread(sb, file_block->blocks[i]);
->>>>>>> f1fdfb9b
+    bh2 = sb_bread(sb, le32_to_cpu(file_block->blocks[i]));
 		if (!bh2)
 			goto put_block;
 		block = (char *)bh2->b_data;
@@ -374,7 +369,7 @@
 		mark_buffer_dirty(bh2);
 		brelse(bh2);
 put_block:
-		put_block(sbi, file_block->blocks[i]);
+		put_block(sbi, le32_to_cpu(file_block->blocks[i]));
 	}
 
 scrub:
