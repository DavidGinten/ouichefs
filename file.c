// SPDX-License-Identifier: GPL-2.0
/*
 * ouiche_fs - a simple educational filesystem for Linux
 *
 * Copyright (C) 2018 Redha Gouicem <redha.gouicem@lip6.fr>
 */

#define pr_fmt(fmt) "%s:%s: " fmt, KBUILD_MODNAME, __func__

#include <linux/module.h>
#include <linux/kernel.h>
#include <linux/fs.h>
#include <linux/buffer_head.h>
#include <linux/mpage.h>

#include "ouichefs.h"
#include "bitmap.h"

/*
 * Map the buffer_head passed in argument with the iblock-th block of the file
 * represented by inode. If the requested block is not allocated and create is
 * true, allocate a new block on disk and map it.
 */
static int ouichefs_file_get_block(struct inode *inode, sector_t iblock,
				   struct buffer_head *bh_result, int create)
{
	struct super_block *sb = inode->i_sb;
	struct ouichefs_sb_info *sbi = OUICHEFS_SB(sb);
	struct ouichefs_inode_info *ci = OUICHEFS_INODE(inode);
	struct ouichefs_file_index_block *index;
	struct buffer_head *bh_index;
	int ret = 0, bno;

	/* If block number exceeds filesize, fail */
	if (iblock >= OUICHEFS_BLOCK_SIZE >> 2)
		return -EFBIG;

	/* Read index block from disk */
	bh_index = sb_bread(sb, ci->index_block);
	if (!bh_index)
		return -EIO;
	index = (struct ouichefs_file_index_block *)bh_index->b_data;

	/*
	 * Check if iblock is already allocated. If not and create is true,
	 * allocate it. Else, get the physical block number.
	 */
	if (index->blocks[iblock] == 0) {
		if (!create) {
			ret = 0;
			goto brelse_index;
		}
		bno = get_free_block(sbi);
		if (!bno) {
			ret = -ENOSPC;
			goto brelse_index;
		}
<<<<<<< HEAD
		index->blocks[iblock] = cpu_to_le32(bno);
=======
		index->blocks[iblock] = bno;
		mark_buffer_dirty(bh_index);
>>>>>>> f1fdfb9b
	} else {
		bno = le32_to_cpu(index->blocks[iblock]);
	}

	/* Map the physical block to the given buffer_head */
	map_bh(bh_result, sb, bno);

brelse_index:
	brelse(bh_index);

	return ret;
}

/*
 * Called by the page cache to read a page from the physical disk and map it in
 * memory.
 */
static void ouichefs_readahead(struct readahead_control *rac)
{
	mpage_readahead(rac, ouichefs_file_get_block);
}

/*
 * Called by the page cache to write a dirty page to the physical disk (when
 * sync is called or when memory is needed).
 */
static int ouichefs_writepage(struct page *page, struct writeback_control *wbc)
{
	return block_write_full_page(page, ouichefs_file_get_block, wbc);
}

/*
 * Called by the VFS when a write() syscall occurs on file before writing the
 * data in the page cache. This functions checks if the write will be able to
 * complete and allocates the necessary blocks through block_write_begin().
 */
static int ouichefs_write_begin(struct file *file,
				struct address_space *mapping, loff_t pos,
				unsigned int len, struct page **pagep,
				void **fsdata)
{
	struct ouichefs_sb_info *sbi = OUICHEFS_SB(file->f_inode->i_sb);
	int err;
	uint32_t nr_allocs = 0;

	/* Check if the write can be completed (enough space?) */
	if (pos + len > OUICHEFS_MAX_FILESIZE)
		return -ENOSPC;
	nr_allocs = max(pos + len, file->f_inode->i_size) / OUICHEFS_BLOCK_SIZE;
	if (nr_allocs > file->f_inode->i_blocks - 1)
		nr_allocs -= file->f_inode->i_blocks - 1;
	else
		nr_allocs = 0;
	if (nr_allocs > sbi->nr_free_blocks)
		return -ENOSPC;

	/* prepare the write */
	err = block_write_begin(mapping, pos, len, pagep,
				ouichefs_file_get_block);
	/* if this failed, reclaim newly allocated blocks */
	if (err < 0) {
		pr_err("%s:%d: newly allocated blocks reclaim not implemented yet\n",
		       __func__, __LINE__);
	}
	return err;
}

/*
 * Called by the VFS after writing data from a write() syscall to the page
 * cache. This functions updates inode metadata and truncates the file if
 * necessary.
 */
static int ouichefs_write_end(struct file *file, struct address_space *mapping,
			      loff_t pos, unsigned int len, unsigned int copied,
			      struct page *page, void *fsdata)
{
	int ret;
	struct inode *inode = file->f_inode;
	struct ouichefs_inode_info *ci = OUICHEFS_INODE(inode);
	struct super_block *sb = inode->i_sb;

	/* Complete the write() */
	ret = generic_write_end(file, mapping, pos, len, copied, page, fsdata);
	if (ret < len) {
		pr_err("%s:%d: wrote less than asked... what do I do? nothing for now...\n",
		       __func__, __LINE__);
	} else {
		uint32_t nr_blocks_old = inode->i_blocks;

		/* Update inode metadata */
		inode->i_blocks = (roundup(inode->i_size, OUICHEFS_BLOCK_SIZE) /
				   OUICHEFS_BLOCK_SIZE) +
				  1;
		inode->i_mtime = inode->i_ctime = current_time(inode);
		mark_inode_dirty(inode);

		/* If file is smaller than before, free unused blocks */
		if (nr_blocks_old > inode->i_blocks) {
			int i;
			struct buffer_head *bh_index;
			struct ouichefs_file_index_block *index;

			/* Free unused blocks from page cache */
			truncate_pagecache(inode, inode->i_size);

			/* Read index block to remove unused blocks */
			bh_index = sb_bread(sb, ci->index_block);
			if (!bh_index) {
				pr_err("failed truncating '%s'. we just lost %llu blocks\n",
				       file->f_path.dentry->d_name.name,
				       nr_blocks_old - inode->i_blocks);
				goto end;
			}
			index = (struct ouichefs_file_index_block *)
					bh_index->b_data;

			for (i = inode->i_blocks - 1; i < nr_blocks_old - 1;
			     i++) {
				put_block(OUICHEFS_SB(sb), le32_to_cpu(index->blocks[i]));
				index->blocks[i] = 0;
			}
			mark_buffer_dirty(bh_index);
			brelse(bh_index);
		}
	}
end:
	return ret;
}

const struct address_space_operations ouichefs_aops = {
	.readahead = ouichefs_readahead,
	.writepage = ouichefs_writepage,
	.write_begin = ouichefs_write_begin,
	.write_end = ouichefs_write_end
};

static int ouichefs_open(struct inode *inode, struct file *file)
{
	bool wronly = (file->f_flags & O_WRONLY) != 0;
	bool rdwr = (file->f_flags & O_RDWR) != 0;
	bool trunc = (file->f_flags & O_TRUNC) != 0;

	if ((wronly || rdwr) && trunc && (inode->i_size != 0)) {
		struct super_block *sb = inode->i_sb;
		struct ouichefs_sb_info *sbi = OUICHEFS_SB(sb);
		struct ouichefs_inode_info *ci = OUICHEFS_INODE(inode);
		struct ouichefs_file_index_block *index;
		struct buffer_head *bh_index;
		sector_t iblock;

		/* Read index block from disk */
		bh_index = sb_bread(sb, ci->index_block);
		if (!bh_index)
			return -EIO;
		index = (struct ouichefs_file_index_block *)bh_index->b_data;

		for (iblock = 0; index->blocks[iblock] != 0; iblock++) {
			put_block(sbi, le32_to_cpu(index->blocks[iblock]));
			index->blocks[iblock] = 0;
		}
		inode->i_size = 0;
		inode->i_blocks = 1;

		mark_buffer_dirty(bh_index);
		brelse(bh_index);
	}

	return 0;
}

const struct file_operations ouichefs_file_ops = {
	.owner = THIS_MODULE,
	.open = ouichefs_open,
	.llseek = generic_file_llseek,
	.read_iter = generic_file_read_iter,
	.write_iter = generic_file_write_iter,
	.fsync = generic_file_fsync,
};<|MERGE_RESOLUTION|>--- conflicted
+++ resolved
@@ -55,12 +55,8 @@
 			ret = -ENOSPC;
 			goto brelse_index;
 		}
-<<<<<<< HEAD
 		index->blocks[iblock] = cpu_to_le32(bno);
-=======
-		index->blocks[iblock] = bno;
 		mark_buffer_dirty(bh_index);
->>>>>>> f1fdfb9b
 	} else {
 		bno = le32_to_cpu(index->blocks[iblock]);
 	}
